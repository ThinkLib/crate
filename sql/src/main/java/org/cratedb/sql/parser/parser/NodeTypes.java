/**
 * Copyright 2011-2013 Akiban Technologies, Inc.
 * 
 * Licensed under the Apache License, Version 2.0 (the "License");
 * you may not use this file except in compliance with the License.
 * You may obtain a copy of the License at
 * 
 *     http://www.apache.org/licenses/LICENSE-2.0
 * 
 * Unless required by applicable law or agreed to in writing, software
 * distributed under the License is distributed on an "AS IS" BASIS,
 * WITHOUT WARRANTIES OR CONDITIONS OF ANY KIND, either express or implied.
 * See the License for the specific language governing permissions and
 * limitations under the License.
 */

/* The original from which this derives bore the following: */

/*

   Derby - Class org.apache.derby.iapi.sql.compile.C_NodeTypes

   Licensed to the Apache Software Foundation (ASF) under one or more
   contributor license agreements.  See the NOTICE file distributed with
   this work for additional information regarding copyright ownership.
   The ASF licenses this file to you under the Apache License, Version 2.0
   (the "License"); you may not use this file except in compliance with
   the License.  You may obtain a copy of the License at

      http://www.apache.org/licenses/LICENSE-2.0

   Unless required by applicable law or agreed to in writing, software
   distributed under the License is distributed on an "AS IS" BASIS,
   WITHOUT WARRANTIES OR CONDITIONS OF ANY KIND, either express or implied.
   See the License for the specific language governing permissions and
   limitations under the License.

 */

package org.cratedb.sql.parser.parser;

/**
 * The purpose of this interface is to hold the constant definitions
 * of the different node type identifiers, for use with NodeFactory.
 * The reason this class exists is that it is not shipped with the
 * product, so it saves footprint to have all these constant definitions
 * here instead of in NodeFactory.
 */
public interface NodeTypes
{
    /** Node types, for use with getNode methods */
    public static final int TEST_CONSTRAINT_NODE = 1;
    public static final int CURRENT_ROW_LOCATION_NODE = 2;
    public static final int GROUP_BY_LIST = 3;
    public static final int CURRENT_ISOLATION_NODE = 4;
    public static final int IDENTITY_VAL_NODE = 5;
    public static final int CURRENT_SCHEMA_NODE = 6;
    public static final int ORDER_BY_LIST = 7;
    public static final int PREDICATE_LIST = 8;
    public static final int RESULT_COLUMN_LIST = 9;
    public static final int INDEX_COLUMN = 10;
    public static final int SUBQUERY_LIST = 11;
    public static final int TABLE_ELEMENT_LIST = 12;
    public static final int UNTYPED_NULL_CONSTANT_NODE = 13;
    public static final int TABLE_ELEMENT_NODE = 14;
    public static final int VALUE_NODE_LIST = 15;
    public static final int ALL_RESULT_COLUMN = 16;
    public static final int INDEX_COLUMN_LIST = 17;
    public static final int GET_CURRENT_CONNECTION_NODE = 18;
    public static final int NOP_STATEMENT_NODE = 19;
    public static final int OCTET_LENGTH_OPERATOR_NODE = 20;
    public static final int SET_TRANSACTION_ISOLATION_NODE = 21;
    public static final int SET_TRANSACTION_ACCESS_NODE = 22;
    public static final int CHAR_LENGTH_OPERATOR_NODE = 23;
    public static final int IS_NOT_NULL_NODE = 24;
    public static final int IS_NULL_NODE = 25;
    public static final int NOT_NODE = 26;
    public static final int SET_CONFIGURATION_NODE = 27;
    public static final int SQL_TO_JAVA_VALUE_NODE = 28;
    public static final int UNARY_MINUS_OPERATOR_NODE = 29;
    public static final int UNARY_PLUS_OPERATOR_NODE = 30;
    public static final int SQL_BOOLEAN_CONSTANT_NODE = 31;
    public static final int UNARY_DATE_TIMESTAMP_OPERATOR_NODE = 32;
    public static final int TIMESTAMP_OPERATOR_NODE = 33;
    public static final int TABLE_NAME = 34;
    public static final int GROUP_BY_COLUMN = 35;
    public static final int JAVA_TO_SQL_VALUE_NODE = 36;
    public static final int FROM_LIST = 37;
    public static final int BOOLEAN_CONSTANT_NODE = 38;
    public static final int AND_NODE = 39;
    public static final int BINARY_DIVIDE_OPERATOR_NODE = 40;
    public static final int BINARY_EQUALS_OPERATOR_NODE = 41;
    public static final int BINARY_GREATER_EQUALS_OPERATOR_NODE = 42;
    public static final int BINARY_GREATER_THAN_OPERATOR_NODE = 43;
    public static final int BINARY_LESS_EQUALS_OPERATOR_NODE = 44;
    public static final int BINARY_LESS_THAN_OPERATOR_NODE = 45;
    public static final int BINARY_MINUS_OPERATOR_NODE = 46;
    public static final int BINARY_NOT_EQUALS_OPERATOR_NODE = 47;
    public static final int BINARY_PLUS_OPERATOR_NODE = 48;
    public static final int BINARY_TIMES_OPERATOR_NODE = 49;
    public static final int CONCATENATION_OPERATOR_NODE = 50;
    public static final int LIKE_OPERATOR_NODE = 51;
    public static final int OR_NODE = 52;
    public static final int BETWEEN_OPERATOR_NODE = 53;
    public static final int CONDITIONAL_NODE = 54;
    public static final int IN_LIST_OPERATOR_NODE = 55;
    public static final int NOT_BETWEEN_OPERATOR_NODE = 56;
    public static final int NOT_IN_LIST_OPERATOR_NODE = 57;
    public static final int BIT_CONSTANT_NODE = 58;
    public static final int VARBIT_CONSTANT_NODE = 59;
    public static final int CAST_NODE = 60;
    public static final int CHAR_CONSTANT_NODE = 61;
    public static final int COLUMN_REFERENCE = 62;
    public static final int DROP_INDEX_NODE = 63;
    public static final int UNARY_BITNOT_OPERATOR_NODE = 64;
    public static final int DROP_TRIGGER_NODE = 65;
    public static final int BINARY_BIT_OPERATOR_NODE = 66;
    public static final int DECIMAL_CONSTANT_NODE = 67;
    public static final int DOUBLE_CONSTANT_NODE = 68;
    public static final int FLOAT_CONSTANT_NODE = 69;
    public static final int INT_CONSTANT_NODE = 70;
    public static final int LONGINT_CONSTANT_NODE = 71;
    public static final int LONGVARBIT_CONSTANT_NODE = 72;
    public static final int LONGVARCHAR_CONSTANT_NODE = 73;
    public static final int SMALLINT_CONSTANT_NODE = 74;
    public static final int TINYINT_CONSTANT_NODE = 75;
    public static final int USERTYPE_CONSTANT_NODE = 76;
    public static final int VARCHAR_CONSTANT_NODE = 77;
    public static final int PREDICATE = 78;
    public static final int BINARY_DIV_OPERATOR_NODE = 79;
    public static final int RESULT_COLUMN = 80;
    public static final int SET_SCHEMA_NODE = 81;
    public static final int UPDATE_COLUMN = 82;
    public static final int SIMPLE_STRING_OPERATOR_NODE = 83;
    public static final int STATIC_CLASS_FIELD_REFERENCE_NODE = 84;
    public static final int STATIC_METHOD_CALL_NODE = 85;
    public static final int REVOKE_NODE = 86;
    public static final int EXTRACT_OPERATOR_NODE = 87;
    public static final int PARAMETER_NODE = 88;
    public static final int GRANT_NODE = 89;
    public static final int DROP_SCHEMA_NODE = 90;
    public static final int DROP_TABLE_NODE = 91;
    public static final int DROP_VIEW_NODE = 92;
    public static final int SUBQUERY_NODE = 93;
    public static final int BASE_COLUMN_NODE = 94;
    public static final int CALL_STATEMENT_NODE = 95;
    public static final int MODIFY_COLUMN_DEFAULT_NODE = 97;
    public static final int NON_STATIC_METHOD_CALL_NODE = 98;
    public static final int CURRENT_OF_NODE = 99;
    public static final int DEFAULT_NODE = 100;
    public static final int DELETE_NODE = 101;
    public static final int UPDATE_NODE = 102;
    public static final int PRIVILEGE_NODE = 103;
    public static final int ORDER_BY_COLUMN = 104;
    public static final int ROW_RESULT_SET_NODE = 105;
    public static final int TABLE_PRIVILEGES_NODE = 106;
    public static final int VIRTUAL_COLUMN_NODE = 107;
    public static final int CURRENT_DATETIME_OPERATOR_NODE = 108;
    public static final int CURRENT_USER_NODE = 109; // special function CURRENT_USER
    public static final int USER_NODE = 110; // // special function USER
    public static final int IS_NODE = 111;
    public static final int LOCK_TABLE_NODE = 112;
    public static final int DROP_COLUMN_NODE = 113;
    public static final int ALTER_TABLE_NODE = 114;
    public static final int AGGREGATE_NODE = 115;
    public static final int COLUMN_DEFINITION_NODE = 116;
    public static final int EXPLAIN_STATEMENT_NODE = 117;
    public static final int COPY_STATEMENT_NODE = 118;
    public static final int FK_CONSTRAINT_DEFINITION_NODE = 119;
    public static final int FROM_VTI = 120;
    public static final int MATERIALIZE_RESULT_SET_NODE = 121;
    public static final int NORMALIZE_RESULT_SET_NODE = 122;
    public static final int SCROLL_INSENSITIVE_RESULT_SET_NODE = 123;
    public static final int DISTINCT_NODE = 124;
    public static final int SESSION_USER_NODE = 125; // // special function SESSION_USER
    public static final int SYSTEM_USER_NODE = 126; // // special function SYSTEM_USER
    public static final int TRIM_OPERATOR_NODE = 127;
    public static final int INDEX_HINT_NODE = 128;
    public static final int SELECT_NODE = 129;
    public static final int CREATE_VIEW_NODE = 130;
    public static final int CONSTRAINT_DEFINITION_NODE = 131;
    public static final int INDEX_HINT_LIST = 132;
    public static final int NEW_INVOCATION_NODE = 133;
    public static final int CREATE_SCHEMA_NODE = 134;
    public static final int FROM_BASE_TABLE = 135;
    public static final int FROM_SUBQUERY = 136;
    public static final int GROUP_BY_NODE = 137;
    public static final int INSERT_NODE = 138;
    public static final int JOIN_NODE = 139;
    public static final int ORDER_BY_NODE = 140;
    public static final int CREATE_TABLE_NODE = 141;
    public static final int UNION_NODE = 142;
    public static final int CREATE_TRIGGER_NODE = 143;
    public static final int HALF_OUTER_JOIN_NODE = 144;
    public static final int EXPLICIT_COLLATE_NODE = 145;
    public static final int CREATE_INDEX_NODE = 146;
    public static final int CURSOR_NODE = 147;
    public static final int HASH_TABLE_NODE = 148;
    public static final int INDEX_TO_BASE_ROW_NODE = 149;
    public static final int CREATE_ALIAS_NODE = 150;
    public static final int PROJECT_RESTRICT_NODE = 151;
    // UNUSED public static final int BOOLEAN_TRUE_NODE = 152;
    // UNUSED public static final int BOOLEAN_FALSE_NODE = 153;
    public static final int SUBSTRING_OPERATOR_NODE = 154;
    // UNUSED public static final int BOOLEAN_NODE = 155;
    public static final int DROP_ALIAS_NODE = 156;
    public static final int INTERSECT_OR_EXCEPT_NODE = 157;
    public static final int LEFT_FN_NODE = 158;
    public static final int RIGHT_FN_NODE = 159;
    public static final int ROWS_RESULT_SET_NODE = 160;
    // UNUSED public static final int SPECIAL_INDEX_FUNC_NODE = 161;
    public static final int AT_DROP_INDEX_NODE = 162;
    public static final int AT_ADD_INDEX_NODE = 163;
    public static final int INDEX_CONSTRAINT_NODE = 164;
    public static final int DROP_GROUP_NODE = 165;
    public static final int ROW_CTOR_NODE = 166;
    public static final int GROUP_CONCAT_NODE = 167;
    public static final int AT_RENAME_NODE = 168;
    public static final int AT_RENAME_COLUMN_NODE = 169;
    public static final int SIMPLE_CASE_NODE = 170;
    public static final int PARTITION_BY_LIST = 171;
    public static final int PARTITION_BY_COLUMN = 172;
    public static final int FULL_OUTER_JOIN_NODE = 173;
    // 174 - 182 available
    public static final int ALTER_SERVER_NODE = 183;
    public static final int TIMESTAMP_ADD_FN_NODE = 184;
    public static final int TIMESTAMP_DIFF_FN_NODE = 185;
    public static final int MODIFY_COLUMN_TYPE_NODE = 186;
    public static final int MODIFY_COLUMN_CONSTRAINT_NODE = 187;
    public static final int ABSOLUTE_OPERATOR_NODE = 188;
    public static final int SQRT_OPERATOR_NODE = 189;
    public static final int LOCATE_FUNCTION_NODE = 190;
    //for rename table/column/index
    public static final int RENAME_NODE = 191;

    public static final int COALESCE_FUNCTION_NODE = 192;

    public static final int MODIFY_COLUMN_CONSTRAINT_NOT_NULL_NODE = 193;

    public static final int MOD_OPERATOR_NODE = 194;
    // LOB
    public static final int BLOB_CONSTANT_NODE = 195;
    public static final int CLOB_CONSTANT_NODE = 196;

    // Transactions / savepoints
    public static final int TRANSACTION_CONTROL_NODE = 197;
    public static final int SAVEPOINT_NODE = 198;

    // XML
    public static final int XML_CONSTANT_NODE = 199;
    public static final int XML_PARSE_OPERATOR_NODE = 200;
    public static final int XML_SERIALIZE_OPERATOR_NODE = 201;
    public static final int XML_EXISTS_OPERATOR_NODE = 202;
    public static final int XML_QUERY_OPERATOR_NODE = 203;

    // Roles
    public static final int CURRENT_ROLE_NODE = 210;
    public static final int CREATE_ROLE_NODE = 211;
    public static final int SET_ROLE_NODE = 212;
    public static final int SET_ROLE_DYNAMIC = 213;
    public static final int DROP_ROLE_NODE = 214;
    public static final int GRANT_ROLE_NODE = 215;
    public static final int REVOKE_ROLE_NODE = 216;

    // generated columns
    public static final int GENERATION_CLAUSE_NODE = 222;

    // OFFSET, FETCH FIRST node
    public static final int ROW_COUNT_NODE = 223;

    // sequences
    public static final int CREATE_SEQUENCE_NODE = 224;
    public static final int DROP_SEQUENCE_NODE = 225;
    public static final int NEXT_SEQUENCE_NODE = 231;
    public static final int CURRENT_SEQUENCE_NODE = 232;

    // Windowing
    public static final int AGGREGATE_WINDOW_FUNCTION_NODE = 226;
    public static final int ROW_NUMBER_FUNCTION_NODE = 227;
    public static final int WINDOW_DEFINITION_NODE = 228;
    public static final int WINDOW_REFERENCE_NODE = 229;
    public static final int WINDOW_RESULTSET_NODE = 230;

    // Cursors
    public static final int DECLARE_STATEMENT_NODE = 233;
    public static final int FETCH_STATEMENT_NODE = 234;
    public static final int CLOSE_STATEMENT_NODE = 235;
    public static final int PREPARE_STATEMENT_NODE = 236;
    public static final int EXECUTE_STATEMENT_NODE = 237;
    public static final int DEALLOCATE_STATEMENT_NODE = 238;

    // Nested Columns (e.g. for column type ``array`` or ``object``
    public static final int NESTED_COLUMN_REFERENCE = 240;

    // System Columns (e.g. for _version or _ttl)
    public static final int SYSTEM_COLUMN_REFERENCE = 241;

    // Crate Analyzer
    public static final int CREATE_ANALYZER_NODE = 242;
    public static final int ANALYZER_ELEMENTS = 243;
<<<<<<< HEAD
    public static final int TOKEN_FILTER_NODE = 244;
    public static final int TOKEN_FILTER_LIST = 245;
    public static final int CHAR_FILTER_NODE = 246;
    public static final int CHAR_FILTER_LIST = 247;
    public static final int GENERIC_PROPERTIES = 248;
    public static final int NAMED_NODE_WITH_OPTIONAL_PROPERTIES = 249;

    // Final value in set, keep up to date!
    public static final int FINAL_VALUE = NAMED_NODE_WITH_OPTIONAL_PROPERTIES;
=======
    public static final int TOKEN_FILTER_LIST = 244;
    public static final int CHAR_FILTER_LIST = 245;
    public static final int GENERIC_PROPERTIES = 246;
    public static final int NAMED_NODE_WITH_OPTIONAL_PROPERTIES = 247;
    public static final int TOKENIZER_NODE = 248;

    // Final value in set, keep up to date!
    public static final int FINAL_VALUE = TOKENIZER_NODE;
>>>>>>> 20d529bc



    /**
     * Extensions to this interface can use nodetypes > MAX_NODE_TYPE with out fear of collision
     * with C_NodeTypes
     */
    public static final int MAX_NODE_TYPE = 999;
}
<|MERGE_RESOLUTION|>--- conflicted
+++ resolved
@@ -1,329 +1,316 @@
-/**
- * Copyright 2011-2013 Akiban Technologies, Inc.
- * 
- * Licensed under the Apache License, Version 2.0 (the "License");
- * you may not use this file except in compliance with the License.
- * You may obtain a copy of the License at
- * 
- *     http://www.apache.org/licenses/LICENSE-2.0
- * 
- * Unless required by applicable law or agreed to in writing, software
- * distributed under the License is distributed on an "AS IS" BASIS,
- * WITHOUT WARRANTIES OR CONDITIONS OF ANY KIND, either express or implied.
- * See the License for the specific language governing permissions and
- * limitations under the License.
- */
-
-/* The original from which this derives bore the following: */
-
-/*
-
-   Derby - Class org.apache.derby.iapi.sql.compile.C_NodeTypes
-
-   Licensed to the Apache Software Foundation (ASF) under one or more
-   contributor license agreements.  See the NOTICE file distributed with
-   this work for additional information regarding copyright ownership.
-   The ASF licenses this file to you under the Apache License, Version 2.0
-   (the "License"); you may not use this file except in compliance with
-   the License.  You may obtain a copy of the License at
-
-      http://www.apache.org/licenses/LICENSE-2.0
-
-   Unless required by applicable law or agreed to in writing, software
-   distributed under the License is distributed on an "AS IS" BASIS,
-   WITHOUT WARRANTIES OR CONDITIONS OF ANY KIND, either express or implied.
-   See the License for the specific language governing permissions and
-   limitations under the License.
-
- */
-
-package org.cratedb.sql.parser.parser;
-
-/**
- * The purpose of this interface is to hold the constant definitions
- * of the different node type identifiers, for use with NodeFactory.
- * The reason this class exists is that it is not shipped with the
- * product, so it saves footprint to have all these constant definitions
- * here instead of in NodeFactory.
- */
-public interface NodeTypes
-{
-    /** Node types, for use with getNode methods */
-    public static final int TEST_CONSTRAINT_NODE = 1;
-    public static final int CURRENT_ROW_LOCATION_NODE = 2;
-    public static final int GROUP_BY_LIST = 3;
-    public static final int CURRENT_ISOLATION_NODE = 4;
-    public static final int IDENTITY_VAL_NODE = 5;
-    public static final int CURRENT_SCHEMA_NODE = 6;
-    public static final int ORDER_BY_LIST = 7;
-    public static final int PREDICATE_LIST = 8;
-    public static final int RESULT_COLUMN_LIST = 9;
-    public static final int INDEX_COLUMN = 10;
-    public static final int SUBQUERY_LIST = 11;
-    public static final int TABLE_ELEMENT_LIST = 12;
-    public static final int UNTYPED_NULL_CONSTANT_NODE = 13;
-    public static final int TABLE_ELEMENT_NODE = 14;
-    public static final int VALUE_NODE_LIST = 15;
-    public static final int ALL_RESULT_COLUMN = 16;
-    public static final int INDEX_COLUMN_LIST = 17;
-    public static final int GET_CURRENT_CONNECTION_NODE = 18;
-    public static final int NOP_STATEMENT_NODE = 19;
-    public static final int OCTET_LENGTH_OPERATOR_NODE = 20;
-    public static final int SET_TRANSACTION_ISOLATION_NODE = 21;
-    public static final int SET_TRANSACTION_ACCESS_NODE = 22;
-    public static final int CHAR_LENGTH_OPERATOR_NODE = 23;
-    public static final int IS_NOT_NULL_NODE = 24;
-    public static final int IS_NULL_NODE = 25;
-    public static final int NOT_NODE = 26;
-    public static final int SET_CONFIGURATION_NODE = 27;
-    public static final int SQL_TO_JAVA_VALUE_NODE = 28;
-    public static final int UNARY_MINUS_OPERATOR_NODE = 29;
-    public static final int UNARY_PLUS_OPERATOR_NODE = 30;
-    public static final int SQL_BOOLEAN_CONSTANT_NODE = 31;
-    public static final int UNARY_DATE_TIMESTAMP_OPERATOR_NODE = 32;
-    public static final int TIMESTAMP_OPERATOR_NODE = 33;
-    public static final int TABLE_NAME = 34;
-    public static final int GROUP_BY_COLUMN = 35;
-    public static final int JAVA_TO_SQL_VALUE_NODE = 36;
-    public static final int FROM_LIST = 37;
-    public static final int BOOLEAN_CONSTANT_NODE = 38;
-    public static final int AND_NODE = 39;
-    public static final int BINARY_DIVIDE_OPERATOR_NODE = 40;
-    public static final int BINARY_EQUALS_OPERATOR_NODE = 41;
-    public static final int BINARY_GREATER_EQUALS_OPERATOR_NODE = 42;
-    public static final int BINARY_GREATER_THAN_OPERATOR_NODE = 43;
-    public static final int BINARY_LESS_EQUALS_OPERATOR_NODE = 44;
-    public static final int BINARY_LESS_THAN_OPERATOR_NODE = 45;
-    public static final int BINARY_MINUS_OPERATOR_NODE = 46;
-    public static final int BINARY_NOT_EQUALS_OPERATOR_NODE = 47;
-    public static final int BINARY_PLUS_OPERATOR_NODE = 48;
-    public static final int BINARY_TIMES_OPERATOR_NODE = 49;
-    public static final int CONCATENATION_OPERATOR_NODE = 50;
-    public static final int LIKE_OPERATOR_NODE = 51;
-    public static final int OR_NODE = 52;
-    public static final int BETWEEN_OPERATOR_NODE = 53;
-    public static final int CONDITIONAL_NODE = 54;
-    public static final int IN_LIST_OPERATOR_NODE = 55;
-    public static final int NOT_BETWEEN_OPERATOR_NODE = 56;
-    public static final int NOT_IN_LIST_OPERATOR_NODE = 57;
-    public static final int BIT_CONSTANT_NODE = 58;
-    public static final int VARBIT_CONSTANT_NODE = 59;
-    public static final int CAST_NODE = 60;
-    public static final int CHAR_CONSTANT_NODE = 61;
-    public static final int COLUMN_REFERENCE = 62;
-    public static final int DROP_INDEX_NODE = 63;
-    public static final int UNARY_BITNOT_OPERATOR_NODE = 64;
-    public static final int DROP_TRIGGER_NODE = 65;
-    public static final int BINARY_BIT_OPERATOR_NODE = 66;
-    public static final int DECIMAL_CONSTANT_NODE = 67;
-    public static final int DOUBLE_CONSTANT_NODE = 68;
-    public static final int FLOAT_CONSTANT_NODE = 69;
-    public static final int INT_CONSTANT_NODE = 70;
-    public static final int LONGINT_CONSTANT_NODE = 71;
-    public static final int LONGVARBIT_CONSTANT_NODE = 72;
-    public static final int LONGVARCHAR_CONSTANT_NODE = 73;
-    public static final int SMALLINT_CONSTANT_NODE = 74;
-    public static final int TINYINT_CONSTANT_NODE = 75;
-    public static final int USERTYPE_CONSTANT_NODE = 76;
-    public static final int VARCHAR_CONSTANT_NODE = 77;
-    public static final int PREDICATE = 78;
-    public static final int BINARY_DIV_OPERATOR_NODE = 79;
-    public static final int RESULT_COLUMN = 80;
-    public static final int SET_SCHEMA_NODE = 81;
-    public static final int UPDATE_COLUMN = 82;
-    public static final int SIMPLE_STRING_OPERATOR_NODE = 83;
-    public static final int STATIC_CLASS_FIELD_REFERENCE_NODE = 84;
-    public static final int STATIC_METHOD_CALL_NODE = 85;
-    public static final int REVOKE_NODE = 86;
-    public static final int EXTRACT_OPERATOR_NODE = 87;
-    public static final int PARAMETER_NODE = 88;
-    public static final int GRANT_NODE = 89;
-    public static final int DROP_SCHEMA_NODE = 90;
-    public static final int DROP_TABLE_NODE = 91;
-    public static final int DROP_VIEW_NODE = 92;
-    public static final int SUBQUERY_NODE = 93;
-    public static final int BASE_COLUMN_NODE = 94;
-    public static final int CALL_STATEMENT_NODE = 95;
-    public static final int MODIFY_COLUMN_DEFAULT_NODE = 97;
-    public static final int NON_STATIC_METHOD_CALL_NODE = 98;
-    public static final int CURRENT_OF_NODE = 99;
-    public static final int DEFAULT_NODE = 100;
-    public static final int DELETE_NODE = 101;
-    public static final int UPDATE_NODE = 102;
-    public static final int PRIVILEGE_NODE = 103;
-    public static final int ORDER_BY_COLUMN = 104;
-    public static final int ROW_RESULT_SET_NODE = 105;
-    public static final int TABLE_PRIVILEGES_NODE = 106;
-    public static final int VIRTUAL_COLUMN_NODE = 107;
-    public static final int CURRENT_DATETIME_OPERATOR_NODE = 108;
-    public static final int CURRENT_USER_NODE = 109; // special function CURRENT_USER
-    public static final int USER_NODE = 110; // // special function USER
-    public static final int IS_NODE = 111;
-    public static final int LOCK_TABLE_NODE = 112;
-    public static final int DROP_COLUMN_NODE = 113;
-    public static final int ALTER_TABLE_NODE = 114;
-    public static final int AGGREGATE_NODE = 115;
-    public static final int COLUMN_DEFINITION_NODE = 116;
-    public static final int EXPLAIN_STATEMENT_NODE = 117;
-    public static final int COPY_STATEMENT_NODE = 118;
-    public static final int FK_CONSTRAINT_DEFINITION_NODE = 119;
-    public static final int FROM_VTI = 120;
-    public static final int MATERIALIZE_RESULT_SET_NODE = 121;
-    public static final int NORMALIZE_RESULT_SET_NODE = 122;
-    public static final int SCROLL_INSENSITIVE_RESULT_SET_NODE = 123;
-    public static final int DISTINCT_NODE = 124;
-    public static final int SESSION_USER_NODE = 125; // // special function SESSION_USER
-    public static final int SYSTEM_USER_NODE = 126; // // special function SYSTEM_USER
-    public static final int TRIM_OPERATOR_NODE = 127;
-    public static final int INDEX_HINT_NODE = 128;
-    public static final int SELECT_NODE = 129;
-    public static final int CREATE_VIEW_NODE = 130;
-    public static final int CONSTRAINT_DEFINITION_NODE = 131;
-    public static final int INDEX_HINT_LIST = 132;
-    public static final int NEW_INVOCATION_NODE = 133;
-    public static final int CREATE_SCHEMA_NODE = 134;
-    public static final int FROM_BASE_TABLE = 135;
-    public static final int FROM_SUBQUERY = 136;
-    public static final int GROUP_BY_NODE = 137;
-    public static final int INSERT_NODE = 138;
-    public static final int JOIN_NODE = 139;
-    public static final int ORDER_BY_NODE = 140;
-    public static final int CREATE_TABLE_NODE = 141;
-    public static final int UNION_NODE = 142;
-    public static final int CREATE_TRIGGER_NODE = 143;
-    public static final int HALF_OUTER_JOIN_NODE = 144;
-    public static final int EXPLICIT_COLLATE_NODE = 145;
-    public static final int CREATE_INDEX_NODE = 146;
-    public static final int CURSOR_NODE = 147;
-    public static final int HASH_TABLE_NODE = 148;
-    public static final int INDEX_TO_BASE_ROW_NODE = 149;
-    public static final int CREATE_ALIAS_NODE = 150;
-    public static final int PROJECT_RESTRICT_NODE = 151;
-    // UNUSED public static final int BOOLEAN_TRUE_NODE = 152;
-    // UNUSED public static final int BOOLEAN_FALSE_NODE = 153;
-    public static final int SUBSTRING_OPERATOR_NODE = 154;
-    // UNUSED public static final int BOOLEAN_NODE = 155;
-    public static final int DROP_ALIAS_NODE = 156;
-    public static final int INTERSECT_OR_EXCEPT_NODE = 157;
-    public static final int LEFT_FN_NODE = 158;
-    public static final int RIGHT_FN_NODE = 159;
-    public static final int ROWS_RESULT_SET_NODE = 160;
-    // UNUSED public static final int SPECIAL_INDEX_FUNC_NODE = 161;
-    public static final int AT_DROP_INDEX_NODE = 162;
-    public static final int AT_ADD_INDEX_NODE = 163;
-    public static final int INDEX_CONSTRAINT_NODE = 164;
-    public static final int DROP_GROUP_NODE = 165;
-    public static final int ROW_CTOR_NODE = 166;
-    public static final int GROUP_CONCAT_NODE = 167;
-    public static final int AT_RENAME_NODE = 168;
-    public static final int AT_RENAME_COLUMN_NODE = 169;
-    public static final int SIMPLE_CASE_NODE = 170;
-    public static final int PARTITION_BY_LIST = 171;
-    public static final int PARTITION_BY_COLUMN = 172;
-    public static final int FULL_OUTER_JOIN_NODE = 173;
-    // 174 - 182 available
-    public static final int ALTER_SERVER_NODE = 183;
-    public static final int TIMESTAMP_ADD_FN_NODE = 184;
-    public static final int TIMESTAMP_DIFF_FN_NODE = 185;
-    public static final int MODIFY_COLUMN_TYPE_NODE = 186;
-    public static final int MODIFY_COLUMN_CONSTRAINT_NODE = 187;
-    public static final int ABSOLUTE_OPERATOR_NODE = 188;
-    public static final int SQRT_OPERATOR_NODE = 189;
-    public static final int LOCATE_FUNCTION_NODE = 190;
-    //for rename table/column/index
-    public static final int RENAME_NODE = 191;
-
-    public static final int COALESCE_FUNCTION_NODE = 192;
-
-    public static final int MODIFY_COLUMN_CONSTRAINT_NOT_NULL_NODE = 193;
-
-    public static final int MOD_OPERATOR_NODE = 194;
-    // LOB
-    public static final int BLOB_CONSTANT_NODE = 195;
-    public static final int CLOB_CONSTANT_NODE = 196;
-
-    // Transactions / savepoints
-    public static final int TRANSACTION_CONTROL_NODE = 197;
-    public static final int SAVEPOINT_NODE = 198;
-
-    // XML
-    public static final int XML_CONSTANT_NODE = 199;
-    public static final int XML_PARSE_OPERATOR_NODE = 200;
-    public static final int XML_SERIALIZE_OPERATOR_NODE = 201;
-    public static final int XML_EXISTS_OPERATOR_NODE = 202;
-    public static final int XML_QUERY_OPERATOR_NODE = 203;
-
-    // Roles
-    public static final int CURRENT_ROLE_NODE = 210;
-    public static final int CREATE_ROLE_NODE = 211;
-    public static final int SET_ROLE_NODE = 212;
-    public static final int SET_ROLE_DYNAMIC = 213;
-    public static final int DROP_ROLE_NODE = 214;
-    public static final int GRANT_ROLE_NODE = 215;
-    public static final int REVOKE_ROLE_NODE = 216;
-
-    // generated columns
-    public static final int GENERATION_CLAUSE_NODE = 222;
-
-    // OFFSET, FETCH FIRST node
-    public static final int ROW_COUNT_NODE = 223;
-
-    // sequences
-    public static final int CREATE_SEQUENCE_NODE = 224;
-    public static final int DROP_SEQUENCE_NODE = 225;
-    public static final int NEXT_SEQUENCE_NODE = 231;
-    public static final int CURRENT_SEQUENCE_NODE = 232;
-
-    // Windowing
-    public static final int AGGREGATE_WINDOW_FUNCTION_NODE = 226;
-    public static final int ROW_NUMBER_FUNCTION_NODE = 227;
-    public static final int WINDOW_DEFINITION_NODE = 228;
-    public static final int WINDOW_REFERENCE_NODE = 229;
-    public static final int WINDOW_RESULTSET_NODE = 230;
-
-    // Cursors
-    public static final int DECLARE_STATEMENT_NODE = 233;
-    public static final int FETCH_STATEMENT_NODE = 234;
-    public static final int CLOSE_STATEMENT_NODE = 235;
-    public static final int PREPARE_STATEMENT_NODE = 236;
-    public static final int EXECUTE_STATEMENT_NODE = 237;
-    public static final int DEALLOCATE_STATEMENT_NODE = 238;
-
-    // Nested Columns (e.g. for column type ``array`` or ``object``
-    public static final int NESTED_COLUMN_REFERENCE = 240;
-
-    // System Columns (e.g. for _version or _ttl)
-    public static final int SYSTEM_COLUMN_REFERENCE = 241;
-
-    // Crate Analyzer
-    public static final int CREATE_ANALYZER_NODE = 242;
-    public static final int ANALYZER_ELEMENTS = 243;
-<<<<<<< HEAD
-    public static final int TOKEN_FILTER_NODE = 244;
-    public static final int TOKEN_FILTER_LIST = 245;
-    public static final int CHAR_FILTER_NODE = 246;
-    public static final int CHAR_FILTER_LIST = 247;
-    public static final int GENERIC_PROPERTIES = 248;
-    public static final int NAMED_NODE_WITH_OPTIONAL_PROPERTIES = 249;
-
-    // Final value in set, keep up to date!
-    public static final int FINAL_VALUE = NAMED_NODE_WITH_OPTIONAL_PROPERTIES;
-=======
-    public static final int TOKEN_FILTER_LIST = 244;
-    public static final int CHAR_FILTER_LIST = 245;
-    public static final int GENERIC_PROPERTIES = 246;
-    public static final int NAMED_NODE_WITH_OPTIONAL_PROPERTIES = 247;
-    public static final int TOKENIZER_NODE = 248;
-
-    // Final value in set, keep up to date!
-    public static final int FINAL_VALUE = TOKENIZER_NODE;
->>>>>>> 20d529bc
-
-
-
-    /**
-     * Extensions to this interface can use nodetypes > MAX_NODE_TYPE with out fear of collision
-     * with C_NodeTypes
-     */
-    public static final int MAX_NODE_TYPE = 999;
-}
+/**
+ * Copyright 2011-2013 Akiban Technologies, Inc.
+ * 
+ * Licensed under the Apache License, Version 2.0 (the "License");
+ * you may not use this file except in compliance with the License.
+ * You may obtain a copy of the License at
+ * 
+ *     http://www.apache.org/licenses/LICENSE-2.0
+ * 
+ * Unless required by applicable law or agreed to in writing, software
+ * distributed under the License is distributed on an "AS IS" BASIS,
+ * WITHOUT WARRANTIES OR CONDITIONS OF ANY KIND, either express or implied.
+ * See the License for the specific language governing permissions and
+ * limitations under the License.
+ */
+
+/* The original from which this derives bore the following: */
+
+/*
+
+   Derby - Class org.apache.derby.iapi.sql.compile.C_NodeTypes
+
+   Licensed to the Apache Software Foundation (ASF) under one or more
+   contributor license agreements.  See the NOTICE file distributed with
+   this work for additional information regarding copyright ownership.
+   The ASF licenses this file to you under the Apache License, Version 2.0
+   (the "License"); you may not use this file except in compliance with
+   the License.  You may obtain a copy of the License at
+
+      http://www.apache.org/licenses/LICENSE-2.0
+
+   Unless required by applicable law or agreed to in writing, software
+   distributed under the License is distributed on an "AS IS" BASIS,
+   WITHOUT WARRANTIES OR CONDITIONS OF ANY KIND, either express or implied.
+   See the License for the specific language governing permissions and
+   limitations under the License.
+
+ */
+
+package org.cratedb.sql.parser.parser;
+
+/**
+ * The purpose of this interface is to hold the constant definitions
+ * of the different node type identifiers, for use with NodeFactory.
+ * The reason this class exists is that it is not shipped with the
+ * product, so it saves footprint to have all these constant definitions
+ * here instead of in NodeFactory.
+ */
+public interface NodeTypes
+{
+    /** Node types, for use with getNode methods */
+    public static final int TEST_CONSTRAINT_NODE = 1;
+    public static final int CURRENT_ROW_LOCATION_NODE = 2;
+    public static final int GROUP_BY_LIST = 3;
+    public static final int CURRENT_ISOLATION_NODE = 4;
+    public static final int IDENTITY_VAL_NODE = 5;
+    public static final int CURRENT_SCHEMA_NODE = 6;
+    public static final int ORDER_BY_LIST = 7;
+    public static final int PREDICATE_LIST = 8;
+    public static final int RESULT_COLUMN_LIST = 9;
+    public static final int INDEX_COLUMN = 10;
+    public static final int SUBQUERY_LIST = 11;
+    public static final int TABLE_ELEMENT_LIST = 12;
+    public static final int UNTYPED_NULL_CONSTANT_NODE = 13;
+    public static final int TABLE_ELEMENT_NODE = 14;
+    public static final int VALUE_NODE_LIST = 15;
+    public static final int ALL_RESULT_COLUMN = 16;
+    public static final int INDEX_COLUMN_LIST = 17;
+    public static final int GET_CURRENT_CONNECTION_NODE = 18;
+    public static final int NOP_STATEMENT_NODE = 19;
+    public static final int OCTET_LENGTH_OPERATOR_NODE = 20;
+    public static final int SET_TRANSACTION_ISOLATION_NODE = 21;
+    public static final int SET_TRANSACTION_ACCESS_NODE = 22;
+    public static final int CHAR_LENGTH_OPERATOR_NODE = 23;
+    public static final int IS_NOT_NULL_NODE = 24;
+    public static final int IS_NULL_NODE = 25;
+    public static final int NOT_NODE = 26;
+    public static final int SET_CONFIGURATION_NODE = 27;
+    public static final int SQL_TO_JAVA_VALUE_NODE = 28;
+    public static final int UNARY_MINUS_OPERATOR_NODE = 29;
+    public static final int UNARY_PLUS_OPERATOR_NODE = 30;
+    public static final int SQL_BOOLEAN_CONSTANT_NODE = 31;
+    public static final int UNARY_DATE_TIMESTAMP_OPERATOR_NODE = 32;
+    public static final int TIMESTAMP_OPERATOR_NODE = 33;
+    public static final int TABLE_NAME = 34;
+    public static final int GROUP_BY_COLUMN = 35;
+    public static final int JAVA_TO_SQL_VALUE_NODE = 36;
+    public static final int FROM_LIST = 37;
+    public static final int BOOLEAN_CONSTANT_NODE = 38;
+    public static final int AND_NODE = 39;
+    public static final int BINARY_DIVIDE_OPERATOR_NODE = 40;
+    public static final int BINARY_EQUALS_OPERATOR_NODE = 41;
+    public static final int BINARY_GREATER_EQUALS_OPERATOR_NODE = 42;
+    public static final int BINARY_GREATER_THAN_OPERATOR_NODE = 43;
+    public static final int BINARY_LESS_EQUALS_OPERATOR_NODE = 44;
+    public static final int BINARY_LESS_THAN_OPERATOR_NODE = 45;
+    public static final int BINARY_MINUS_OPERATOR_NODE = 46;
+    public static final int BINARY_NOT_EQUALS_OPERATOR_NODE = 47;
+    public static final int BINARY_PLUS_OPERATOR_NODE = 48;
+    public static final int BINARY_TIMES_OPERATOR_NODE = 49;
+    public static final int CONCATENATION_OPERATOR_NODE = 50;
+    public static final int LIKE_OPERATOR_NODE = 51;
+    public static final int OR_NODE = 52;
+    public static final int BETWEEN_OPERATOR_NODE = 53;
+    public static final int CONDITIONAL_NODE = 54;
+    public static final int IN_LIST_OPERATOR_NODE = 55;
+    public static final int NOT_BETWEEN_OPERATOR_NODE = 56;
+    public static final int NOT_IN_LIST_OPERATOR_NODE = 57;
+    public static final int BIT_CONSTANT_NODE = 58;
+    public static final int VARBIT_CONSTANT_NODE = 59;
+    public static final int CAST_NODE = 60;
+    public static final int CHAR_CONSTANT_NODE = 61;
+    public static final int COLUMN_REFERENCE = 62;
+    public static final int DROP_INDEX_NODE = 63;
+    public static final int UNARY_BITNOT_OPERATOR_NODE = 64;
+    public static final int DROP_TRIGGER_NODE = 65;
+    public static final int BINARY_BIT_OPERATOR_NODE = 66;
+    public static final int DECIMAL_CONSTANT_NODE = 67;
+    public static final int DOUBLE_CONSTANT_NODE = 68;
+    public static final int FLOAT_CONSTANT_NODE = 69;
+    public static final int INT_CONSTANT_NODE = 70;
+    public static final int LONGINT_CONSTANT_NODE = 71;
+    public static final int LONGVARBIT_CONSTANT_NODE = 72;
+    public static final int LONGVARCHAR_CONSTANT_NODE = 73;
+    public static final int SMALLINT_CONSTANT_NODE = 74;
+    public static final int TINYINT_CONSTANT_NODE = 75;
+    public static final int USERTYPE_CONSTANT_NODE = 76;
+    public static final int VARCHAR_CONSTANT_NODE = 77;
+    public static final int PREDICATE = 78;
+    public static final int BINARY_DIV_OPERATOR_NODE = 79;
+    public static final int RESULT_COLUMN = 80;
+    public static final int SET_SCHEMA_NODE = 81;
+    public static final int UPDATE_COLUMN = 82;
+    public static final int SIMPLE_STRING_OPERATOR_NODE = 83;
+    public static final int STATIC_CLASS_FIELD_REFERENCE_NODE = 84;
+    public static final int STATIC_METHOD_CALL_NODE = 85;
+    public static final int REVOKE_NODE = 86;
+    public static final int EXTRACT_OPERATOR_NODE = 87;
+    public static final int PARAMETER_NODE = 88;
+    public static final int GRANT_NODE = 89;
+    public static final int DROP_SCHEMA_NODE = 90;
+    public static final int DROP_TABLE_NODE = 91;
+    public static final int DROP_VIEW_NODE = 92;
+    public static final int SUBQUERY_NODE = 93;
+    public static final int BASE_COLUMN_NODE = 94;
+    public static final int CALL_STATEMENT_NODE = 95;
+    public static final int MODIFY_COLUMN_DEFAULT_NODE = 97;
+    public static final int NON_STATIC_METHOD_CALL_NODE = 98;
+    public static final int CURRENT_OF_NODE = 99;
+    public static final int DEFAULT_NODE = 100;
+    public static final int DELETE_NODE = 101;
+    public static final int UPDATE_NODE = 102;
+    public static final int PRIVILEGE_NODE = 103;
+    public static final int ORDER_BY_COLUMN = 104;
+    public static final int ROW_RESULT_SET_NODE = 105;
+    public static final int TABLE_PRIVILEGES_NODE = 106;
+    public static final int VIRTUAL_COLUMN_NODE = 107;
+    public static final int CURRENT_DATETIME_OPERATOR_NODE = 108;
+    public static final int CURRENT_USER_NODE = 109; // special function CURRENT_USER
+    public static final int USER_NODE = 110; // // special function USER
+    public static final int IS_NODE = 111;
+    public static final int LOCK_TABLE_NODE = 112;
+    public static final int DROP_COLUMN_NODE = 113;
+    public static final int ALTER_TABLE_NODE = 114;
+    public static final int AGGREGATE_NODE = 115;
+    public static final int COLUMN_DEFINITION_NODE = 116;
+    public static final int EXPLAIN_STATEMENT_NODE = 117;
+    public static final int COPY_STATEMENT_NODE = 118;
+    public static final int FK_CONSTRAINT_DEFINITION_NODE = 119;
+    public static final int FROM_VTI = 120;
+    public static final int MATERIALIZE_RESULT_SET_NODE = 121;
+    public static final int NORMALIZE_RESULT_SET_NODE = 122;
+    public static final int SCROLL_INSENSITIVE_RESULT_SET_NODE = 123;
+    public static final int DISTINCT_NODE = 124;
+    public static final int SESSION_USER_NODE = 125; // // special function SESSION_USER
+    public static final int SYSTEM_USER_NODE = 126; // // special function SYSTEM_USER
+    public static final int TRIM_OPERATOR_NODE = 127;
+    public static final int INDEX_HINT_NODE = 128;
+    public static final int SELECT_NODE = 129;
+    public static final int CREATE_VIEW_NODE = 130;
+    public static final int CONSTRAINT_DEFINITION_NODE = 131;
+    public static final int INDEX_HINT_LIST = 132;
+    public static final int NEW_INVOCATION_NODE = 133;
+    public static final int CREATE_SCHEMA_NODE = 134;
+    public static final int FROM_BASE_TABLE = 135;
+    public static final int FROM_SUBQUERY = 136;
+    public static final int GROUP_BY_NODE = 137;
+    public static final int INSERT_NODE = 138;
+    public static final int JOIN_NODE = 139;
+    public static final int ORDER_BY_NODE = 140;
+    public static final int CREATE_TABLE_NODE = 141;
+    public static final int UNION_NODE = 142;
+    public static final int CREATE_TRIGGER_NODE = 143;
+    public static final int HALF_OUTER_JOIN_NODE = 144;
+    public static final int EXPLICIT_COLLATE_NODE = 145;
+    public static final int CREATE_INDEX_NODE = 146;
+    public static final int CURSOR_NODE = 147;
+    public static final int HASH_TABLE_NODE = 148;
+    public static final int INDEX_TO_BASE_ROW_NODE = 149;
+    public static final int CREATE_ALIAS_NODE = 150;
+    public static final int PROJECT_RESTRICT_NODE = 151;
+    // UNUSED public static final int BOOLEAN_TRUE_NODE = 152;
+    // UNUSED public static final int BOOLEAN_FALSE_NODE = 153;
+    public static final int SUBSTRING_OPERATOR_NODE = 154;
+    // UNUSED public static final int BOOLEAN_NODE = 155;
+    public static final int DROP_ALIAS_NODE = 156;
+    public static final int INTERSECT_OR_EXCEPT_NODE = 157;
+    public static final int LEFT_FN_NODE = 158;
+    public static final int RIGHT_FN_NODE = 159;
+    public static final int ROWS_RESULT_SET_NODE = 160;
+    // UNUSED public static final int SPECIAL_INDEX_FUNC_NODE = 161;
+    public static final int AT_DROP_INDEX_NODE = 162;
+    public static final int AT_ADD_INDEX_NODE = 163;
+    public static final int INDEX_CONSTRAINT_NODE = 164;
+    public static final int DROP_GROUP_NODE = 165;
+    public static final int ROW_CTOR_NODE = 166;
+    public static final int GROUP_CONCAT_NODE = 167;
+    public static final int AT_RENAME_NODE = 168;
+    public static final int AT_RENAME_COLUMN_NODE = 169;
+    public static final int SIMPLE_CASE_NODE = 170;
+    public static final int PARTITION_BY_LIST = 171;
+    public static final int PARTITION_BY_COLUMN = 172;
+    public static final int FULL_OUTER_JOIN_NODE = 173;
+    // 174 - 182 available
+    public static final int ALTER_SERVER_NODE = 183;
+    public static final int TIMESTAMP_ADD_FN_NODE = 184;
+    public static final int TIMESTAMP_DIFF_FN_NODE = 185;
+    public static final int MODIFY_COLUMN_TYPE_NODE = 186;
+    public static final int MODIFY_COLUMN_CONSTRAINT_NODE = 187;
+    public static final int ABSOLUTE_OPERATOR_NODE = 188;
+    public static final int SQRT_OPERATOR_NODE = 189;
+    public static final int LOCATE_FUNCTION_NODE = 190;
+    //for rename table/column/index
+    public static final int RENAME_NODE = 191;
+
+    public static final int COALESCE_FUNCTION_NODE = 192;
+
+    public static final int MODIFY_COLUMN_CONSTRAINT_NOT_NULL_NODE = 193;
+
+    public static final int MOD_OPERATOR_NODE = 194;
+    // LOB
+    public static final int BLOB_CONSTANT_NODE = 195;
+    public static final int CLOB_CONSTANT_NODE = 196;
+
+    // Transactions / savepoints
+    public static final int TRANSACTION_CONTROL_NODE = 197;
+    public static final int SAVEPOINT_NODE = 198;
+
+    // XML
+    public static final int XML_CONSTANT_NODE = 199;
+    public static final int XML_PARSE_OPERATOR_NODE = 200;
+    public static final int XML_SERIALIZE_OPERATOR_NODE = 201;
+    public static final int XML_EXISTS_OPERATOR_NODE = 202;
+    public static final int XML_QUERY_OPERATOR_NODE = 203;
+
+    // Roles
+    public static final int CURRENT_ROLE_NODE = 210;
+    public static final int CREATE_ROLE_NODE = 211;
+    public static final int SET_ROLE_NODE = 212;
+    public static final int SET_ROLE_DYNAMIC = 213;
+    public static final int DROP_ROLE_NODE = 214;
+    public static final int GRANT_ROLE_NODE = 215;
+    public static final int REVOKE_ROLE_NODE = 216;
+
+    // generated columns
+    public static final int GENERATION_CLAUSE_NODE = 222;
+
+    // OFFSET, FETCH FIRST node
+    public static final int ROW_COUNT_NODE = 223;
+
+    // sequences
+    public static final int CREATE_SEQUENCE_NODE = 224;
+    public static final int DROP_SEQUENCE_NODE = 225;
+    public static final int NEXT_SEQUENCE_NODE = 231;
+    public static final int CURRENT_SEQUENCE_NODE = 232;
+
+    // Windowing
+    public static final int AGGREGATE_WINDOW_FUNCTION_NODE = 226;
+    public static final int ROW_NUMBER_FUNCTION_NODE = 227;
+    public static final int WINDOW_DEFINITION_NODE = 228;
+    public static final int WINDOW_REFERENCE_NODE = 229;
+    public static final int WINDOW_RESULTSET_NODE = 230;
+
+    // Cursors
+    public static final int DECLARE_STATEMENT_NODE = 233;
+    public static final int FETCH_STATEMENT_NODE = 234;
+    public static final int CLOSE_STATEMENT_NODE = 235;
+    public static final int PREPARE_STATEMENT_NODE = 236;
+    public static final int EXECUTE_STATEMENT_NODE = 237;
+    public static final int DEALLOCATE_STATEMENT_NODE = 238;
+
+    // Nested Columns (e.g. for column type ``array`` or ``object``
+    public static final int NESTED_COLUMN_REFERENCE = 240;
+
+    // System Columns (e.g. for _version or _ttl)
+    public static final int SYSTEM_COLUMN_REFERENCE = 241;
+
+    // Crate Analyzer
+    public static final int CREATE_ANALYZER_NODE = 242;
+    public static final int ANALYZER_ELEMENTS = 243;
+    public static final int TOKEN_FILTER_LIST = 245;
+    public static final int CHAR_FILTER_LIST = 247;
+    public static final int GENERIC_PROPERTIES = 248;
+    public static final int NAMED_NODE_WITH_OPTIONAL_PROPERTIES = 249;
+
+    // Final value in set, keep up to date!
+    public static final int FINAL_VALUE = NAMED_NODE_WITH_OPTIONAL_PROPERTIES;
+
+
+
+    /**
+     * Extensions to this interface can use nodetypes > MAX_NODE_TYPE with out fear of collision
+     * with C_NodeTypes
+     */
+    public static final int MAX_NODE_TYPE = 999;
+}