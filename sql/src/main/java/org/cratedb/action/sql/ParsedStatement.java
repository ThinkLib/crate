--- conflicted
+++ resolved
@@ -2,34 +2,15 @@
 
 import com.google.common.collect.ImmutableMap;
 import org.apache.lucene.search.Query;
-import org.cratedb.action.parser.*;
+import org.cratedb.action.parser.ColumnDescription;
 import org.cratedb.sql.parser.parser.NodeTypes;
-<<<<<<< HEAD
-import org.cratedb.sql.parser.parser.SQLParser;
-import org.cratedb.sql.parser.parser.StatementNode;
-import org.elasticsearch.action.admin.cluster.settings.ClusterUpdateSettingsRequest;
-import org.elasticsearch.action.admin.cluster.settings.ClusterUpdateSettingsResponse;
-import org.elasticsearch.action.admin.indices.create.CreateIndexRequest;
-import org.elasticsearch.action.admin.indices.create.CreateIndexResponse;
-import org.elasticsearch.action.admin.indices.delete.DeleteIndexRequest;
-import org.elasticsearch.action.admin.indices.delete.DeleteIndexResponse;
-import org.elasticsearch.action.bulk.BulkItemResponse;
-import org.elasticsearch.action.bulk.BulkRequest;
-import org.elasticsearch.action.bulk.BulkResponse;
-import org.elasticsearch.action.count.CountRequest;
-import org.elasticsearch.action.count.CountResponse;
-import org.elasticsearch.action.delete.DeleteRequest;
-import org.elasticsearch.action.delete.DeleteResponse;
-import org.elasticsearch.action.deletebyquery.DeleteByQueryRequest;
-import org.elasticsearch.action.deletebyquery.DeleteByQueryResponse;
-import org.elasticsearch.action.get.*;
-=======
->>>>>>> ea00595f
 import org.elasticsearch.action.index.IndexRequest;
 import org.elasticsearch.common.bytes.BytesReference;
 import org.elasticsearch.common.collect.Tuple;
 import org.elasticsearch.common.logging.ESLogger;
 import org.elasticsearch.common.logging.Loggers;
+import org.elasticsearch.common.settings.ImmutableSettings;
+import org.elasticsearch.common.settings.Settings;
 
 import java.util.*;
 
@@ -57,6 +38,11 @@
     public Long versionFilter;
     public String stmt;
     public Query query;
+
+    /**
+     * used for create analyzer statements
+     */
+    public Settings createAnalyzerSettings = ImmutableSettings.EMPTY;
 
     /**
      * set if the where clause contains a single pk column.
@@ -125,36 +111,8 @@
         this.schemaName = schemaName;
     }
 
-<<<<<<< HEAD
-    public ParsedStatement(String stmt, Object[] args, NodeExecutionContext context) throws
-            StandardException {
-        this.stmt = stmt;
-        this.args = args;
-        this.context = context;
-        this.tableContext = null;
-        this.plannerResults = new HashMap<>();
-        SQLParser parser = new SQLParser();
-        statementNode = parser.parseStatement(stmt);
-        switch (statementNode.getNodeType()) {
-            case NodeTypes.INSERT_NODE:
-                visitor = new InsertVisitor(this);
-                break;
-            case NodeTypes.CREATE_TABLE_NODE:
-            case NodeTypes.DROP_TABLE_NODE:
-                visitor = new TableVisitor(this);
-                break;
-            case NodeTypes.CREATE_ANALYZER_NODE:
-                visitor = new AnalyzerVisitor(this);
-                break;
-            default:
-                visitor = new QueryVisitor(this);
-                break;
-        }
-        statementNode.accept(visitor);
-=======
     public String schemaName() {
         return schemaName;
->>>>>>> ea00595f
     }
 
     public void tableName(String tableName) {
@@ -178,171 +136,7 @@
     }
 
     public ActionType type() {
-<<<<<<< HEAD
-        if (schemaName != null
-            && schemaName.equalsIgnoreCase(InformationSchemaTableExecutionContext.SCHEMA_NAME)
-            && tableName().equalsIgnoreCase(InformationSchemaTableExecutionContext.TablesTable.NAME))
-        {
-            return ActionType.INFORMATION_SCHEMA_TABLES;
-        }
-        switch (statementNode.getNodeType()) {
-            case NodeTypes.INSERT_NODE:
-                if (((InsertVisitor)visitor).isBulk()) {
-                    return ActionType.BULK_ACTION;
-                }
-                return ActionType.INSERT_ACTION;
-            case NodeTypes.DELETE_NODE:
-                if (getPlannerResult(QueryPlanner.PRIMARY_KEY_VALUE) != null) {
-                    return ActionType.DELETE_ACTION;
-                }
-                return ActionType.DELETE_BY_QUERY_ACTION;
-            case NodeTypes.CURSOR_NODE:
-                if (getPlannerResult(QueryPlanner.PRIMARY_KEY_VALUE) != null) {
-                    return ActionType.GET_ACTION;
-                } else if(getPlannerResult(QueryPlanner.MULTIGET_PRIMARY_KEY_VALUES) != null && !hasGroupBy() && ! hasOrderBy()) {
-                    return ActionType.MULTI_GET_ACTION;
-                }
-                return ActionType.SEARCH_ACTION;
-            case NodeTypes.UPDATE_NODE:
-                if (getPlannerResult(QueryPlanner.PRIMARY_KEY_VALUE) != null) {
-                    return ActionType.UPDATE_ACTION;
-                }
-                return ActionType.SEARCH_ACTION;
-            case NodeTypes.CREATE_TABLE_NODE:
-                return ActionType.CREATE_INDEX_ACTION;
-            case NodeTypes.DROP_TABLE_NODE:
-                return ActionType.DELETE_INDEX_ACTION;
-            case NodeTypes.CREATE_ANALYZER_NODE:
-                return ActionType.CREATE_ANALYZER_ACTION;
-            default:
-                return ActionType.SEARCH_ACTION;
-        }
-    }
-
-    public int nodeType() {
-        return statementNode.getNodeType();
-    }
-
-    public SearchRequest buildSearchRequest() throws StandardException {
-        SearchRequest request = new SearchRequest();
-        builder = visitor.getXContentBuilder();
-
-        if (logger.isDebugEnabled()) {
-            builder.generator().usePrettyPrint();
-            try {
-                logger.info("converted sql to: " + builder.string());
-            } catch (IOException e) {
-                e.printStackTrace();
-            }
-        }
-        request.source(builder.bytes().toBytes());
-        request.indices(indices.toArray(new String[indices.size()]));
-
-        // Set routing values if found by planner
-        @SuppressWarnings("unchecked")
-        Set<String> routingValues = (Set<String>)getPlannerResult(QueryPlanner.ROUTING_VALUES);
-        if (routingValues != null && !routingValues.isEmpty()) {
-            List<String> tmp = new ArrayList<>(routingValues.size());
-            tmp.addAll(routingValues);
-            request.routing(tmp.toArray(new String[tmp.size()]));
-        }
-
-        // Update request should only be executed on primary shards
-        if (statementNode.getNodeType() == NodeTypes.UPDATE_NODE) {
-            request.preference("_primary");
-        }
-
-        return request;
-    }
-
-    public BytesReference getXContentAsBytesRef() throws StandardException {
-        return visitor.getXContentBuilder().bytes();
-    }
-
-    public CountRequest buildCountRequest() throws StandardException {
-        CountRequest request = new CountRequest();
-        builder = visitor.getXContentBuilder();
-        request.indices(indices.toArray(new String[indices.size()]));
-        request.query(builder.bytes().toBytes());
-        return request;
-    }
-
-    public IndexRequest buildIndexRequest() throws StandardException {
-
-        InsertVisitor insertVisitor = (InsertVisitor)visitor;
-        IndexRequest[] requests = insertVisitor.indexRequests();
-        assert requests.length == 1;
-        return requests[0];
-    }
-
-    public BulkRequest buildBulkRequest() throws Exception {
-        BulkRequest request = new BulkRequest();
-
-        if (logger.isDebugEnabled()) {
-            builder.generator().usePrettyPrint();
-            try {
-                logger.info("converted sql to: " + builder.string());
-            } catch (IOException e) {
-                logger.error("Error while converting json to string for debugging", e);
-            }
-        }
-
-        InsertVisitor insertVisitor = (InsertVisitor)visitor;
-        for (IndexRequest indexRequest : insertVisitor.indexRequests()) {
-            request.add(indexRequest);
-        }
-
-        return request;
-    }
-
-    public GetRequest buildGetRequest() {
-        String id = (String)getPlannerResult(QueryPlanner.PRIMARY_KEY_VALUE);
-        GetRequest request = new GetRequest(indices.get(0),
-                NodeExecutionContext.DEFAULT_TYPE, id);
-        request.routing(id);
-        request.fields(columnNames());
-        request.realtime(true);
-        return request;
-    }
-
-    public MultiGetRequest buildMultiGetRequest() {
-        @SuppressWarnings("unchecked")
-        Set<String> ids = (Set<String>) getPlannerResult(QueryPlanner.MULTIGET_PRIMARY_KEY_VALUES);
-        assert ids != null;
-        MultiGetRequest request = new MultiGetRequest();
-        for (String id: ids) {
-            MultiGetRequest.Item item = new MultiGetRequest.Item(indices().get(0),NodeExecutionContext.DEFAULT_TYPE, id);
-            item.fields(columnNames());
-            request.add(item);
-        }
-        request.realtime(true);
-        return request;
-    }
-
-
-
-    public DeleteRequest buildDeleteRequest() {
-        String id = (String)getPlannerResult(QueryPlanner.PRIMARY_KEY_VALUE);
-        DeleteRequest request = new DeleteRequest(indices.get(0),
-                NodeExecutionContext.DEFAULT_TYPE, id);
-        request.routing(id);
-
-        return request;
-    }
-
-    public UpdateRequest buildUpdateRequest() {
-        String id = (String)getPlannerResult(QueryPlanner.PRIMARY_KEY_VALUE);
-        UpdateRequest request = new UpdateRequest(indices.get(0),
-                NodeExecutionContext.DEFAULT_TYPE, id);
-        request.routing(id);
-        request.fields(cols());
-        request.doc(updateDoc());
-        request.retryOnConflict(UPDATE_RETRY_ON_CONFLICT);
-
-        return request;
-=======
         return type;
->>>>>>> ea00595f
     }
 
     public void nodeType(int nodeType) {
@@ -351,18 +145,6 @@
 
     public int nodeType() {
         return nodeType;
-    }
-
-    /**
-     * Used for setting custom analyzers
-     * @return
-     * @throws StandardException
-     */
-    public ClusterUpdateSettingsRequest buildClusterUpdateSettingsRequest() throws StandardException, IOException {
-        assert visitor instanceof AnalyzerVisitor;
-        ClusterUpdateSettingsRequest request = new ClusterUpdateSettingsRequest();
-        request.persistentSettings(((AnalyzerVisitor) visitor).buildSettings());
-        return request;
     }
 
     /**
@@ -395,136 +177,7 @@
      */
     public boolean useFacet() {
         // currently only the update statement uses facets
-<<<<<<< HEAD
-        return statementNode.getNodeType() == NodeTypes.UPDATE_NODE;
-    }
-
-    public SQLResponse buildResponse(IndexResponse indexResponse) {
-        return buildEmptyResponse(1);
-    }
-
-    public SQLResponse buildResponse(BulkResponse bulkResponse) {
-        // Pseudo row count by counting non-failed responses
-        // This assumes one document was hit by each request, which is only true for e.g.
-        // multiple IndexRequests.
-        BulkItemResponse[] responses = bulkResponse.getItems();
-        int rowsAffected = 0;
-        for (BulkItemResponse response : responses) {
-            if (!response.isFailed()) {
-                rowsAffected++;
-            }
-        }
-        return buildEmptyResponse(rowsAffected);
-    }
-
-    public SQLResponse buildResponse(GetResponse getResponse) {
-
-        if (! getResponse.isExists()) {
-            return buildEmptyResponse(0);
-        }
-
-        SQLResponse response = new SQLResponse();
-        SQLFields fields = new SQLFields(outputFields);
-        Object[][] rows = new Object[1][outputFields.size()];
-
-        // only works with one queried index/table
-        fields.applyGetResponse(tableContext(), getResponse);
-        rows[0] = fields.getRowValues();
-
-        response.cols(cols());
-        response.rows(rows);
-        response.rowCount(1);
-
-        return response;
-    }
-
-    public SQLResponse buildResponse(MultiGetResponse multiGetItemResponses) {
-        SQLResponse response = new SQLResponse();
-        SQLFields fields = new SQLFields(outputFields);
-        List<Object[]> rows = new ArrayList<>();
-        MultiGetItemResponse[] singleResponses = multiGetItemResponses.getResponses();
-        long successful = 0;
-        for (int i=0; i < singleResponses.length; i++) {
-            if (!singleResponses[i].isFailed()) {
-                if (singleResponses[i].getResponse().isExists()) {
-                    fields.applyGetResponse(tableContext(), singleResponses[i].getResponse());
-                    rows.add(fields.getRowValues());
-                    successful++;
-                }
-            } else {
-                // failure on at least one shard
-                throw new CrateException(singleResponses[i].getFailure().getMessage());
-            }
-        }
-        response.cols(cols());
-        response.rows(rows.toArray(new Object[rows.size()][outputFields.size()]));
-        response.rowCount(successful);
-        return response;
-    }
-
-    public SQLResponse buildResponse(DeleteByQueryResponse deleteByQueryResponse) {
-        // TODO: add rows affected
-        return buildEmptyResponse(-1);
-    }
-
-    public DeleteByQueryRequest buildDeleteByQueryRequest() throws StandardException {
-        DeleteByQueryRequest request = new DeleteByQueryRequest();
-        builder = visitor.getXContentBuilder();
-        request.query(builder.bytes().toBytes());
-        request.indices(indices.toArray(new String[indices.size()]));
-
-        // Set routing values if found by planner
-        @SuppressWarnings("unchecked") // should only be null or set of strings
-        Set<String> routingValues = (Set<String>) getPlannerResult(QueryPlanner.ROUTING_VALUES);
-        if (routingValues != null && !routingValues.isEmpty()) {
-            List<String> tmp = new ArrayList<>(routingValues.size());
-            tmp.addAll(routingValues);
-            request.routing(tmp.toArray(new String[tmp.size()]));
-        }
-
-        return request;
-    }
-
-
-    public SQLResponse buildResponse(DeleteResponse deleteResponse) {
-        int rowCount = 0;
-        if (! deleteResponse.isNotFound()) {
-            rowCount = 1;
-        }
-
-        return buildEmptyResponse(rowCount);
-    }
-
-    public SQLResponse buildResponse(UpdateResponse updateResponse) {
-        return buildEmptyResponse(1);
-    }
-
-    public SQLResponse buildResponse(CreateIndexResponse createIndexResponse) {
-        return buildEmptyResponse(0);
-    }
-
-    public SQLResponse buildResponse(DeleteIndexResponse deleteIndexResponse) {
-        return buildEmptyResponse(0);
-    }
-
-    public SQLResponse buildResponse(ClusterUpdateSettingsResponse clusterUpdateSettingsResponse) {
-        return buildEmptyResponse(0);
-    }
-
-    public SQLResponse buildMissingDocumentResponse() {
-        return buildEmptyResponse(0);
-    }
-
-    private SQLResponse buildEmptyResponse(int rowCount) {
-        SQLResponse response = new SQLResponse();
-        response.cols(cols());
-        response.rows(new Object[0][0]);
-        response.rowCount(rowCount);
-
-        return response;
-=======
         return nodeType() == NodeTypes.UPDATE_NODE;
->>>>>>> ea00595f
     }
 
     public Map<String, Object> updateDoc() {
